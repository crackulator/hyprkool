use std::{
    collections::HashMap,
    path::PathBuf,
    sync::{Arc, Mutex},
    time::Duration,
};

use anyhow::{anyhow, Context, Result};
use clap::{arg, command, Parser, Subcommand};
use hyprland::{
    data::{Client, Clients, CursorPosition, Monitor, Workspace},
    dispatch::{Dispatch, DispatchType, WindowIdentifier, WorkspaceIdentifierWithSpecial},
    event_listener::{EventListener, WindowEventData},
    shared::{
        Address, HyprData, HyprDataActive, HyprDataActiveOptional, HyprDataVec, WorkspaceType,
    },
};
use linicon::IconPath;
use serde::{Deserialize, Serialize};
use tokio::{
    io::{AsyncBufReadExt, AsyncWriteExt, BufReader, BufWriter},
    net::{UnixListener, UnixStream},
    select,
};

#[derive(Parser, Debug, Clone)]
#[command(author, version, about)]
struct Cli {
    /// Specify a custom config directory
    #[arg(short, long)]
    pub config_dir: Option<String>,

    #[command(subcommand)]
    pub command: Command,
}

impl Cli {
    fn config(&self) -> Result<Config> {
        let config = self
            .config_dir
            .clone()
            .map(PathBuf::from)
            .or(dirs::config_dir().map(|pb| pb.join("hypr/hyprkool.toml")))
            .map(std::fs::read_to_string)
            .transpose()?
            .map(|s| toml::from_str::<Config>(&s))
            .transpose()?
            .unwrap_or(Config::default());
        match config.workspaces {
            (0, _) | (_, 0) => {
                return Err(anyhow!("Use non zero workspace grid dimentions in config"));
            }
            _ => (),
        }
        Ok(config)
    }
}

#[derive(Deserialize, Debug, Clone)]
pub struct Config {
    pub activities: Vec<String>,
    /// number of workspaces in x and y dimensions
    pub workspaces: (u32, u32),

    /// mouse polling rate in ms
    pub polling_rate: u64,
    /// number of pixels to consider as edge
    pub edge_width: u64,
    /// push cursor inside margin when it loops
    pub edge_margin: u64,
}
impl Default for Config {
    fn default() -> Self {
        Self {
            activities: vec!["default".into()],
            workspaces: (2, 2),
            polling_rate: 300,
            edge_width: 0,
            edge_margin: 2,
        }
    }
}

#[derive(Debug, Serialize, Deserialize, Clone, PartialEq, Eq)]
pub enum Message {
    IpcOk,
    IpcErr(String),
    Command(Command),
}
impl Message {
    fn msg(&self) -> Vec<u8> {
        serde_json::to_string(self).unwrap().into_bytes()
    }
}

#[derive(Subcommand, Debug, Serialize, Deserialize, Clone, PartialEq, Eq)]
pub enum Command {
    MouseLoop,
    IpcListen,
    IpcQuit,
    RememberActivityWorkspace,
    FocusWindow {
        #[arg(long, short)]
        address: String,
    },
    MoveRight {
        #[arg(long, short, default_value_t = false)]
        cycle: bool,

        /// move focused window and move to workspace
        #[arg(long, short = 'w', default_value_t = false)]
        move_window: bool,
    },
    MoveLeft {
        #[arg(long, short, default_value_t = false)]
        cycle: bool,

        /// move focused window and move to workspace
        #[arg(long, short = 'w', default_value_t = false)]
        move_window: bool,
    },
    MoveUp {
        #[arg(long, short, default_value_t = false)]
        cycle: bool,

        /// move focused window and move to workspace
        #[arg(long, short = 'w', default_value_t = false)]
        move_window: bool,
    },
    MoveDown {
        #[arg(long, short, default_value_t = false)]
        cycle: bool,

        /// move focused window and move to workspace
        #[arg(long, short = 'w', default_value_t = false)]
        move_window: bool,
    },
    NextActivity {
        #[arg(long, short, default_value_t = false)]
        cycle: bool,

        /// move focused window and move to workspace
        #[arg(long, short = 'w', default_value_t = false)]
        move_window: bool,
    },
    PrevActivity {
        #[arg(long, short, default_value_t = false)]
        cycle: bool,

        /// move focused window and move to workspace
        #[arg(long, short = 'w', default_value_t = false)]
        move_window: bool,
    },
    SwitchToActivity {
        /// <activity name>
        #[arg(short, long)]
        name: String,

        /// move focused window and move to workspace
        #[arg(long, short = 'w', default_value_t = false)]
        move_window: bool,
    },
    SwitchToWorkspaceInActivity {
        /// <workspace name>
        #[arg(short, long)]
        name: String,

        /// move focused window and move to workspace
        #[arg(long, short = 'w', default_value_t = false)]
        move_window: bool,
    },
    SwitchToWorkspace {
        /// <activity name>:<workspace name>
        #[arg(short, long)]
        name: String,

        /// move focused window and move to workspace
        #[arg(long, short = 'w', default_value_t = false)]
        move_window: bool,
    },
    ToggleSpecialWorkspace {
        #[arg(short, long)]
        name: String,

        /// move focused window and move to workspace
        #[arg(long, short = 'w', default_value_t = false)]
        move_window: bool,

        #[arg(short, long, requires("move_window"))]
        silent: bool,
    },
    Info {
        #[command(subcommand)]
        command: InfoCommand,

        #[arg(long, short, default_value_t = false)]
        monitor: bool,
    },
}

#[derive(Subcommand, Debug, Serialize, Deserialize, Clone, PartialEq, Eq)]
pub enum InfoCommand {
    WaybarActivityStatus,
    WaybarActiveWindow,

    Submap,
    Activities,
    Workspaces,
    AllWorkspaces,
    ActiveWindow {
        /// try to find smallest icon bigger/equal to this size in px
        /// default is 0
        /// returns the biggest found size if none is bigger than/equal to the specified size
        #[arg(long, short = 's', default_value_t = 0)]
        try_min_size: u16,

        /// default value is the current icon theme
        /// will use fallback theme is this is not found
        #[arg(long, short)]
        theme: Option<String>,
    },
    ActiveWorkspaceWindows {
        /// try to find smallest icon bigger/equal to this size in px
        /// default is 0
        /// returns the biggest found size if none is bigger than/equal to the specified size
        #[arg(long, short = 's', default_value_t = 0)]
        try_min_size: u16,

        /// default value is the current icon theme
        /// will use fallback theme is this is not found
        #[arg(long, short)]
        theme: Option<String>,
    },
}

impl InfoCommand {
    async fn execute(self, state: State, monitor: bool) -> Result<()> {
        let mut ael = EventListener::new();

        match self {
            InfoCommand::WaybarActivityStatus => {
                fn print_state(state: &State, name: &str) {
                    state
                        .get_activity_status_repr(name)
                        .into_iter()
                        .for_each(|a| {
                            println!(
                                "{}",
                                serde_json::to_string(&WaybarText { text: a })
                                    .expect("it will work")
                            );
                        });
                }

                let workspace = Workspace::get_active_async().await?;
                print_state(&state, &workspace.name);

                ael.add_workspace_change_handler(move |e| match e {
                    WorkspaceType::Regular(name) => {
                        print_state(&state, &name);
                    }
                    WorkspaceType::Special(..) => {}
                });
            }
            InfoCommand::WaybarActiveWindow => {
                let windows = Arc::new(Mutex::new(Clients::get_async().await?));

                let ws = windows.clone();
                let print_status = move |addr: Option<Address>| {
                    let mut ws = ws.lock().expect("could not read windows");
                    let Some(addr) = addr else {
                        let w = WaybarText {
                            text: "Hyprland".to_owned(),
                        };
                        println!("{}", serde_json::to_string(&w).unwrap());
                        return;
                    };

                    let mut w = ws.iter().find(|w| w.address == addr).cloned();
                    if w.is_none() {
                        *ws = Clients::get().expect("could not get windows");
                        w = ws.iter().find(|w| w.address == addr).cloned();
                    }

                    println!(
                        "{}",
                        serde_json::to_string(&WaybarText {
                            text: w.map(|w| w.initial_title).unwrap()
                        })
                        .unwrap()
                    );
                };

                let addr = Client::get_active_async().await?.map(|w| w.address);
                print_status(addr);

                ael.add_active_window_change_handler(move |e| {
                    print_status(e.map(|e| e.window_address));
                });
            }
            InfoCommand::Submap => {
                if !monitor {
                    println!("'info submap' not supported without --monitor");
                    return Ok(());
                }
                ael.add_sub_map_change_handler(|submap| {
                    println!("{{\"submap\":\"{submap}\"}}");
                });
            }
            InfoCommand::ActiveWindow {
                theme,
                try_min_size,
            } => {
                let window_states = Arc::new(Mutex::new(WindowStates::new(
                    Clients::get_async().await?.to_vec(),
                    theme,
                    try_min_size,
                )?));

                let ws = window_states.clone();
                let print_state = move |e: Option<WindowEventData>| {
                    let workspace =
                        Workspace::get_active().expect("could not get active workspace");
                    let Some(e) = e else {
                        let w = WindowStatus {
                            title: "Hyprland".to_owned(),
                            initial_title: "Hyprland".to_owned(),
                            class: "Hyprland".to_owned(),
                            address: "0x0".to_string(),
                            workspace: workspace.name,
                            icon: PathBuf::new(),
                        };
                        println!("{}", serde_json::to_string(&w).unwrap());
                        return;
                    };
                    let mut ws = ws.lock().expect("could not read windows");
                    let w = ws
                        .get_window(e.window_address.clone())
                        .ok()
                        .unwrap_or_else(|| WindowStatus {
                            title: e.window_title.clone(),
                            initial_title: e.window_title,
                            class: e.window_class.clone(),
                            address: e.window_address.to_string(),
                            workspace: workspace.name,
                            icon: ws.get_default_app_icon().unwrap_or_default(),
                        });
                    println!("{}", serde_json::to_string(&w).unwrap());
                };

                let w = Client::get_active_async().await?.map(|w| WindowEventData {
                    window_class: w.class,
                    window_title: w.title,
                    window_address: w.address,
                });
                print_state(w);

                ael.add_active_window_change_handler(move |e| {
                    print_state(e);
                });
            }
            InfoCommand::ActiveWorkspaceWindows {
                theme,
                try_min_size,
            } => {
                let window_states = Arc::new(Mutex::new(WindowStates::new(
                    Clients::get_async().await?.to_vec(),
                    theme,
                    try_min_size,
                )?));

                let ws = window_states.clone();
                let print_status = move |name: &str, except: Option<Address>| {
                    let mut ws = ws.lock().expect("could not get lock");
                    let wds = ws
                        .windows
                        .iter()
                        .filter(|w| w.workspace.name == name)
                        .map(|w| w.address.clone())
                        .filter(|w| except.as_ref().map(|e| w != e).unwrap_or(true))
                        .collect::<Vec<_>>()
                        .into_iter()
                        .filter_map(|w| ws.get_window(w).ok())
                        .collect::<Vec<_>>();

                    println!("{}", serde_json::to_string(&wds).unwrap());
                };

                let w = Workspace::get_active()?;
                print_status(&w.name, None);

                let ws = window_states.clone();
                let ps = print_status.clone();
                ael.add_window_open_handler(move |_| {
                    let mut ws = ws.lock().expect("could not get lock");
                    ws.windows = Clients::get().unwrap().to_vec();
                    drop(ws);

                    let w = Workspace::get_active().expect("could not get active workspace");
                    ps(&w.name, None);
                });
                let ws = window_states.clone();
                let ps = print_status.clone();
                ael.add_window_moved_handler(move |_| {
                    let mut ws = ws.lock().expect("could not get lock");
                    ws.windows = Clients::get().unwrap().to_vec();
                    drop(ws);

                    let w = Workspace::get_active().expect("could not get active workspace");
                    ps(&w.name, None);
                });
                let ps = print_status.clone();
                let ws = window_states.clone();
                ael.add_window_close_handler(move |addr| {
                    let mut ws = ws.lock().expect("could not get lock");
                    ws.windows.retain(|w| w.address != addr);
                    drop(ws);

                    let w = Workspace::get_active().expect("could not get active workspace");
                    ps(&w.name, Some(addr));
                });

                let ps = print_status.clone();
                ael.add_workspace_change_handler(move |e| {
                    let name = match &e {
                        WorkspaceType::Regular(name) => name.as_str(),
                        WorkspaceType::Special(name) => {
                            name.as_ref().map(|s| s.as_str()).unwrap_or("special")
                        }
                    };
                    ps(name, None);
                });
            }
            InfoCommand::Workspaces => {
                fn print_state(state: &State, name: &str) {
                    let Some((activity_index, Some(workspace_index))) = state.get_indices(name)
                    else {
                        return;
                    };

                    let mut activity = Vec::new();
                    let nx = state.config.workspaces.0 as usize;
                    let mut wss = Vec::new();
                    for (i, w) in state.workspaces[activity_index].iter().enumerate() {
                        if i % nx == 0 && i > 0 {
                            activity.push(wss);
                            wss = Vec::new();
                        }
                        let mut ws = WorkspaceStatus {
                            name: w.to_owned(),
                            focus: false,
                        };
                        if i == workspace_index {
                            ws.focus = true;
                        }
                        wss.push(ws);
                    }
                    activity.push(wss);

                    println!("{}", serde_json::to_string(&activity).unwrap());
                }

                let workspace = Workspace::get_active_async().await?;
                print_state(&state, &workspace.name);

                ael.add_workspace_change_handler(move |e| match e {
                    WorkspaceType::Regular(name) => {
                        print_state(&state, &name);
                    }
                    WorkspaceType::Special(..) => {}
                });
            }
            InfoCommand::Activities => {
                let ws = Workspace::get_active_async().await?;
                let Some(w) = ws.name.split(':').next() else {
                    return Ok(());
                };

                let print_state = move |w: &str| {
                    let acs = state
                        .activities
                        .iter()
                        .map(|name| ActivityStatus {
                            name: name.into(),
                            focus: w == name,
                        })
                        .collect::<Vec<_>>();
                    println!("{}", serde_json::to_string(&acs).unwrap());
                };
                print_state(w);

                ael.add_workspace_change_handler(move |e| {
                    let name = match &e {
                        WorkspaceType::Regular(name) => name.as_str(),
                        WorkspaceType::Special(..) => {
                            return;
                        }
                    };

                    let Some(w) = name.split(':').next() else {
                        return;
                    };
                    print_state(w);
                });
            }
        }

        if monitor {
            ael.start_listener_async().await?;
        }

        Ok(())
    }
}

#[derive(Debug)]
pub struct State {
    pub focused: HashMap<String, String>,
    pub activities: Vec<String>,
    pub workspaces: Vec<Vec<String>>,
    pub config: Config,
}

impl State {
    fn new(config: Config) -> Self {
        let (x, y) = config.workspaces;
        let raw_workspaces = (1..=y).flat_map(|y| (1..=x).map(move |x| (x, y)));
        let mut activities = config.activities.clone();
        if activities.is_empty() {
            activities.push("default".into());
        }
        let cooked_workspaces = activities
            .iter()
            .map(|name| {
                raw_workspaces
                    .clone()
                    .map(|(x, y)| format!("{name}:({x} {y})"))
                    .collect::<Vec<_>>()
            })
            .collect::<Vec<_>>();

        Self {
            focused: HashMap::new(),
            activities,
            workspaces: cooked_workspaces,
            config,
        }
    }

    fn get_activity_index(&self, name: impl AsRef<str>) -> Option<usize> {
        let name = name.as_ref();
        let activity_index = self.activities.iter().position(|a| name.starts_with(a))?;
        Some(activity_index)
    }

    /// (activity index, workspace index)
    fn get_indices(&self, name: impl AsRef<str>) -> Option<(usize, Option<usize>)> {
        let name = name.as_ref();
        let activity_index = self.get_activity_index(name)?;
        let workspace_index = self.workspaces[activity_index]
            .iter()
            .position(|w| w == name);
        Some((activity_index, workspace_index))
    }

    async fn moved_workspace(&self, x: i64, y: i64, cycle: bool) -> Result<&str> {
        let workspace = Workspace::get_active_async().await?;
        let Some((activity_index, Some(workspace_index))) = self.get_indices(workspace.name) else {
            return Err(anyhow!("Error: not in a valid activity workspace"));
        };
        let nx = self.config.workspaces.0 as i64;
        let ny = self.config.workspaces.1 as i64;
        let mut iy = workspace_index as i64 / nx;
        let mut ix = workspace_index as i64 % nx;
        if cycle {
            ix += x + nx;
            ix %= nx;
            iy += y + ny;
            iy %= ny;
        } else {
            ix += x;
            ix = ix.max(0).min(nx - 1);
            iy += y;
            iy = iy.max(0).min(ny - 1);
        }
        Ok(&self.workspaces[activity_index][(iy * nx + ix) as usize])
    }

    async fn move_to_workspace(&self, name: impl AsRef<str>, move_window: bool) -> Result<()> {
        let name = name.as_ref();
        if move_window {
            Dispatch::call_async(DispatchType::MoveToWorkspace(
                WorkspaceIdentifierWithSpecial::Name(name),
                None,
            ))
            .await?;
        } else {
            Dispatch::call_async(DispatchType::Workspace(
                WorkspaceIdentifierWithSpecial::Name(name),
            ))
            .await?;
        }
        Ok(())
    }

    async fn move_window_to_workspace(&self, name: impl AsRef<str>) -> Result<()> {
        let name = name.as_ref();
        Dispatch::call_async(DispatchType::MoveToWorkspaceSilent(
            WorkspaceIdentifierWithSpecial::Name(name),
            None,
        ))
        .await?;
        Ok(())
    }

    async fn move_window_to_special_workspace(&self, name: impl AsRef<str>) -> Result<()> {
        let name = name.as_ref();
        Dispatch::call_async(DispatchType::MoveToWorkspaceSilent(
            WorkspaceIdentifierWithSpecial::Special(Some(name)),
            None,
        ))
        .await?;
        Ok(())
    }

    async fn toggle_special_workspace(&self, name: String) -> Result<()> {
        Dispatch::call_async(DispatchType::ToggleSpecialWorkspace(Some(name))).await?;
        Ok(())
    }

    fn get_activity_status_repr(&self, workspace_name: &str) -> Option<String> {
        let Some((activity_index, Some(workspace_index))) = self.get_indices(workspace_name) else {
            return None;
        };

        let mut activity = String::new();
        let nx = self.config.workspaces.0 as usize;
        let n = self.workspaces[activity_index].len();
        for (i, _) in self.workspaces[activity_index].iter().enumerate() {
            if i == 0 {
            } else if i % nx == 0 && i > 0 && i < n {
                activity += "\n";
            } else {
                activity += " ";
            }
            if i == workspace_index {
                activity += "   ";
            } else {
                activity += "███";
            }
        }

        Some(activity)
    }

    fn remember_workspace(&mut self, w: &Workspace) {
        let a = w
            .name
            .split_once(':')
            .and_then(|(w, _)| self.activities.iter().find(|&a| a == w))
            .cloned();
        if let Some(a) = a {
            self.focused.insert(a, w.name.clone());
        }
    }
}

impl Command {
    async fn execute(self, state: Arc<tokio::sync::Mutex<State>>, stateful: bool) -> Result<()> {
        let mut state = state.lock().await;

        if stateful {
            let workspace = Workspace::get_active_async().await?;
            let a = match &self {
                Command::SwitchToActivity { name, move_window } => {
                    Some((name.clone(), *move_window))
                }
                Command::NextActivity { cycle, move_window } => {
                    let i = state
                        .activities
                        .iter()
                        .position(|a| workspace.name.starts_with(a))
                        .map(|i| {
                            let mut i = i;
                            let n = state.activities.len();
                            if *cycle {
                                i = (i + 1) % n;
                            } else {
                                i = (i + 1).min(n);
                            }
                            i
                        })
                        .unwrap_or(0);
                    let a = state.activities[i].clone();
                    state.remember_workspace(&workspace);
                    Some((a, *move_window))
                }
                Command::PrevActivity { cycle, move_window } => {
                    let i = state
                        .activities
                        .iter()
                        .position(|a| workspace.name.starts_with(a))
                        .map(|i| {
                            let mut i = i as isize;
                            let n = state.activities.len();
                            if *cycle {
                                i = (n as isize + i - 1) % n as isize;
                            } else {
                                i = (i - 1).max(0);
                            }
                            i as usize
                        })
                        .unwrap_or(0);
                    let a = state.activities[i].clone();
                    Some((a, *move_window))
                }
                _ => None,
            };

            if let Some((a, move_window)) = a {
                if let Some(w) = state.focused.get(&a).cloned() {
                    state.move_to_workspace(&w, move_window).await?;
                    return Ok(());
                }
            }
        }

        match self {
            Command::SwitchToWorkspace { name, move_window } => {
                let (activity_index, workspace_index) =
                    state.get_indices(&name).context("activity not found")?;
                let workspace_index = workspace_index.context("workspace not found")?;
                let new_workspace = &state.workspaces[activity_index][workspace_index];
                state.move_to_workspace(new_workspace, move_window).await?;
            }
            Command::SwitchToWorkspaceInActivity { name, move_window } => {
                let workspace = Workspace::get_active_async().await?;
                let activity_index = state
                    .get_activity_index(&workspace.name)
                    .context("could not get current activity")?;
                let activity = &state.activities[activity_index];
                let new_workspace = format!("{activity}:{name}");
                state.move_to_workspace(&new_workspace, move_window).await?;
            }
            Command::SwitchToActivity {
                mut name,
                move_window,
            } => {
                let workspace = Workspace::get_active_async().await?;
                if let Some(activity_index) = state.get_activity_index(&workspace.name) {
                    let activity = &state.activities[activity_index];
                    let id = workspace
                        .name
                        .strip_prefix(activity)
                        .expect("just checked this");
                    name.push_str(id);
                } else {
                    name.push_str("(1 1)");
                };
                state.move_to_workspace(&name, move_window).await?;
            }
            Command::NextActivity { cycle, move_window } => {
                let workspace = Workspace::get_active_async().await?;
                let activity_index = state.get_activity_index(&workspace.name);
                let new_activity_index = activity_index
                    .map(|i| {
                        let mut i = i;
                        if cycle {
                            i += 1;
                            i %= state.activities.len();
                        } else {
                            i = i.min(state.activities.len() - 1);
                        }
                        i
                    })
                    .unwrap_or(0);
                let id =
                    activity_index.and_then(|i| workspace.name.strip_prefix(&state.activities[i]));
                let mut name = state.activities[new_activity_index].clone();
                if let Some(id) = id {
                    name.push_str(id);
                } else {
                    name = state.workspaces[new_activity_index][0].clone();
                };
                state.remember_workspace(&workspace);
                state.move_to_workspace(&name, move_window).await?;
            }
            Command::PrevActivity { cycle, move_window } => {
                let workspace = Workspace::get_active_async().await?;
                let activity_index = state.get_activity_index(&workspace.name);
                let new_activity_index = activity_index
                    .map(|i| {
                        let mut i = i as isize;
                        if cycle {
                            i += state.activities.len() as isize - 1;
                            i %= state.activities.len() as isize;
                        } else {
                            i = i.max(0);
                        }
                        i as usize
                    })
                    .unwrap_or(0);
                let id =
                    activity_index.and_then(|i| workspace.name.strip_prefix(&state.activities[i]));
                let activity_index = new_activity_index;
                let mut name = state.activities[activity_index].clone();
                if let Some(id) = id {
                    name.push_str(id);
                } else {
                    name = state.workspaces[activity_index][0].clone();
                };
                state.remember_workspace(&workspace);
                state.move_to_workspace(&name, move_window).await?;
            }
            Command::MoveRight { cycle, move_window } => {
                let workspace = state.moved_workspace(1, 0, cycle).await?;
                state.move_to_workspace(workspace, move_window).await?;
            }
            Command::MoveLeft { cycle, move_window } => {
                let workspace = state.moved_workspace(-1, 0, cycle).await?;
                state.move_to_workspace(workspace, move_window).await?;
            }
            Command::MoveUp { cycle, move_window } => {
                let workspace = state.moved_workspace(0, -1, cycle).await?;
                state.move_to_workspace(workspace, move_window).await?;
            }
            Command::MoveDown { cycle, move_window } => {
                let workspace = state.moved_workspace(0, 1, cycle).await?;
                state.move_to_workspace(workspace, move_window).await?;
            }
            Command::ToggleSpecialWorkspace {
                name,
                move_window,
                silent,
            } => {
                if !move_window {
                    state.toggle_special_workspace(name).await?;
                    return Ok(());
                }
                let window = Client::get_active_async()
                    .await?
                    .context("No active window")?;
                let workspace = Workspace::get_active_async().await?;

                let special_workspace = format!("special:{}", &name);
                let active_workspace = &workspace.name;

                if window.workspace.name == special_workspace {
                    if silent {
                        let windows = Clients::get_async().await?;
                        let c = windows
                            .iter()
                            .filter(|w| w.workspace.id == window.workspace.id)
                            .count();
                        if c == 1 {
                            // keep focus if moving the last window from special to active workspace
                            state.move_to_workspace(active_workspace, true).await?;
                        } else {
                            state.move_window_to_workspace(active_workspace).await?;
                        }
                    } else {
                        state.move_to_workspace(active_workspace, true).await?;
                    }
                } else {
                    state.move_window_to_special_workspace(name.clone()).await?;
                    if !silent {
                        state.toggle_special_workspace(name).await?;
                    }
                };
            }
            Command::FocusWindow { address } => {
                let windows = Clients::get_async().await?;
                let cursor = CursorPosition::get_async().await?;
                for w in windows {
                    if w.address.to_string() == address {
                        Dispatch::call_async(DispatchType::FocusWindow(WindowIdentifier::Address(
                            w.address,
                        )))
                        .await?;
                        Dispatch::call_async(DispatchType::MoveCursor(cursor.x, cursor.y)).await?;
                        break;
                    }
                }
            }
            _ => {
                return Err(anyhow!("cannot ececute these commands here"));
            }
        }

        Ok(())
    }
}

#[tokio::main]
async fn main() -> Result<()> {
    let cli = Cli::parse();

    match cli.command.clone() {
        Command::MouseLoop => {
            let state = State::new(cli.config()?);

            Dispatch::call_async(DispatchType::Workspace(
                WorkspaceIdentifierWithSpecial::Name(&state.workspaces[0][0]),
            ))
            .await?;

            // TODO: multi monitor setup yaaaaaaaaaaaaaaaaa
            let monitor = Monitor::get_active_async().await?;
            let w = state.config.edge_width as i64;
            let m = state.config.edge_margin as i64;

            loop {
                tokio::time::sleep(std::time::Duration::from_millis(state.config.polling_rate))
                    .await;
                let nx = state.config.workspaces.0 as usize;
                let ny = state.config.workspaces.1 as usize;
                let mut c = CursorPosition::get_async().await?;
                let mut y = 0;
                let mut x = 0;
                if c.x <= w {
                    x += nx - 1;
                    c.x = monitor.width as i64 - m;
                } else if c.x >= monitor.width as i64 - 1 - w {
                    x += 1;
                    c.x = m;
                }
                if c.y <= w {
                    y += ny - 1;
                    c.y = monitor.height as i64 - m;
                } else if c.y >= monitor.height as i64 - 1 - w {
                    y += 1;
                    c.y = m;
                }

                if x + y == 0 {
                    continue;
                }

                let workspace = Workspace::get_active_async().await?;
                let Some((current_activity_index, Some(current_workspace_index))) =
                    state.get_indices(&workspace.name)
                else {
                    println!("unknown workspace {}", workspace.name);
                    continue;
                };

                y += current_workspace_index / nx;
                y %= ny;
                x += current_workspace_index % nx;
                x %= nx;

                let new_workspace = &state.workspaces[current_activity_index][y * nx + x];
                if new_workspace != &workspace.name {
                    state.move_to_workspace(new_workspace, false).await?;
                    Dispatch::call_async(DispatchType::MoveCursor(c.x, c.y)).await?;
                }
            }
        }
        Command::Info { command, monitor } => {
            command.execute(State::new(cli.config()?), monitor).await?;
        }
        Command::RememberActivityWorkspace => {
            // - [Unix sockets, the basics in Rust - Emmanuel Bosquet](https://emmanuelbosquet.com/2022/whatsaunixsocket/)
            let sock_path = "/tmp/hyprkool.sock";

            if std::fs::metadata(sock_path).is_ok() {
                println!("A socket is already present. Deleting...");
                std::fs::remove_file(sock_path).with_context(|| {
                    format!("could not delete previous socket at {:?}", sock_path)
                })?;
            }

            let sock = UnixListener::bind(sock_path)?;
            let state = Arc::new(tokio::sync::Mutex::new(State::new(cli.config()?)));
            loop {
                match sock.accept().await {
                    Ok((stream, _addr)) => {
                        let mut sock = BufReader::new(stream);
                        let mut line = String::new();
                        sock.read_line(&mut line).await?;
                        let message = serde_json::from_str::<Message>(&line)?;
                        match message {
                            Message::Command(Command::IpcQuit) => {
                                break;
                            }
                            Message::Command(command) => {
                                match command.execute(state.clone(), true).await {
                                    Ok(_) => {
                                        sock.write_all(&Message::IpcOk.msg()).await?;
                                    }
                                    Err(e) => {
                                        sock.write_all(
                                            &Message::IpcErr(format!("error: {:?}", e)).msg(),
                                        )
                                        .await?;
                                    }
                                }
                            }
                            _ => {
                                unreachable!();
                            }
                        }
                        sock.flush().await?;
                    }
                    Err(e) => println!("{:?}", e),
                }
            }
        }
        comm => {
            if let Ok(sock) = UnixStream::connect("/tmp/hyprkool.sock").await {
                let mut sock = BufWriter::new(sock);
                sock.write_all(&Message::Command(comm.clone()).msg())
                    .await?;
                sock.flush().await?;
                sock.shutdown().await?;

                let sleep = tokio::time::sleep(Duration::from_secs_f32(0.3));
                let mut sock = BufReader::new(sock);
                let mut line = String::new();
                select! {
                    res = sock.read_line(&mut line) => {
                        res?;
                        let command = serde_json::from_str(&line)?;
                        match command {
                            Message::IpcOk => {
                                println!("Ok");
                                return Ok(());
                            }
                            Message::IpcErr(message) => {
                                println!("{}", message);
                                println!("falling back to stateless commands");
                            }
                            _ => {
                                unreachable!();
                            }
                        }
                    }
<<<<<<< HEAD
                    _ = sleep => {
                        println!("timeout. could not connect to hyprkool. falling back to stateless commands");
                    }
=======

                    let workspace = Workspace::get_active_async().await?;
                    print_state(&state, &workspace.name);

                    ael.add_workspace_change_handler(move |e| match e {
                        WorkspaceType::Regular(name) => {
                            print_state(&state, &name);
                        }
                        WorkspaceType::Special(..) => {}
                    });
                }
                // TODO: maybe this can make InfoCommand::Workspace obsolete.
                // need to add more fields tho. (currectly focused activity)
                InfoCommand::AllWorkspaces => {
                    fn print_state(state: &State, name: &str) {
                        let mut activities = Vec::new();
                        for i in 0..state.activities.len() {
                            let mut activity = Vec::new();
                            let nx = state.config.workspaces.0 as usize;
                            let mut wss = Vec::new();
                            for (i, w) in state.workspaces[i].iter().enumerate() {
                                if i % nx == 0 && i > 0 {
                                    activity.push(wss);
                                    wss = Vec::new();
                                }
                                let mut ws = WorkspaceStatus {
                                    name: w.to_owned(),
                                    focus: false,
                                };
                                if w == name {
                                    ws.focus = true;
                                }
                                wss.push(ws);
                            }
                            activity.push(wss);
                            activities.push(activity);
                        }

                        println!("{}", serde_json::to_string(&activities).unwrap());
                    }

                    let workspace = Workspace::get_active_async().await?;
                    print_state(&state, &workspace.name);

                    ael.add_workspace_change_handler(move |e| match e {
                        WorkspaceType::Regular(name) => {
                            print_state(&state, &name);
                        }
                        WorkspaceType::Special(..) => {}
                    });
                }
                InfoCommand::Activities => {
                    let ws = Workspace::get_active_async().await?;
                    let Some(w) = ws.name.split(':').next() else {
                        return Ok(());
                    };

                    let print_state = move |w: &str| {
                        let acs = state
                            .activities
                            .iter()
                            .map(|name| ActivityStatus {
                                name: name.into(),
                                focus: w == name,
                            })
                            .collect::<Vec<_>>();
                        println!("{}", serde_json::to_string(&acs).unwrap());
                    };
                    print_state(w);

                    ael.add_workspace_change_handler(move |e| {
                        let name = match &e {
                            WorkspaceType::Regular(name) => name.as_str(),
                            WorkspaceType::Special(..) => {
                                return;
                            }
                        };

                        let Some(w) = name.split(':').next() else {
                            return;
                        };
                        print_state(w);
                    });
>>>>>>> e005fc05
                }
            }

            let state = State::new(cli.config()?);
            comm.execute(Arc::new(tokio::sync::Mutex::new(state)), false)
                .await?;
        }
    }

    Ok(())
}

#[derive(Deserialize, Serialize, Debug)]
struct WaybarText {
    text: String,
}

#[derive(Serialize, Debug)]
struct ActivityStatus {
    name: String,
    focus: bool,
}

#[derive(Deserialize, Serialize, Debug)]
struct WorkspaceStatus {
    name: String,
    focus: bool,
}

#[derive(Deserialize, Serialize, Debug)]
struct WindowStatus {
    title: String,
    class: String,
    initial_title: String,
    icon: PathBuf,
    address: String,
    workspace: String,
}

#[derive(Debug)]
struct WindowStates {
    /// windows returned by hyprland
    windows: Vec<Client>,
    /// icons for every searched (app, size) pair
    icons: HashMap<String, IconPath>,
    theme: String,
    try_min_size: u16,
}
impl WindowStates {
    fn new(windows: Vec<Client>, theme: Option<String>, try_min_size: u16) -> Result<Self> {
        let s = Self {
            windows,
            icons: Default::default(),
            theme: theme
                .or_else(linicon::get_system_theme)
                .context("could not get current theme")?,
            try_min_size,
        };
        Ok(s)
    }

    fn get_default_app_icon(&mut self) -> Result<PathBuf> {
        self.get_icon_path("wayland")
    }

    fn get_icon_path(&mut self, class: &str) -> Result<PathBuf> {
        if let Some(icon) = self.icons.get(class) {
            return Ok(icon.path.clone());
        }

        let icons = linicon::lookup_icon(class).from_theme(&self.theme);
        let mut icon = None;
        let mut alt = None;
        for next in icons {
            let next = next?;
            if next.min_size >= self.try_min_size
                && next.min_size
                    < icon
                        .as_ref()
                        .map(|i: &IconPath| i.min_size)
                        .unwrap_or(u16::MAX)
            {
                icon = Some(next);
            } else if next.min_size
                > alt
                    .as_ref()
                    .map(|i: &IconPath| i.min_size)
                    .unwrap_or(u16::MIN)
            {
                alt = Some(next);
            }
        }
        let icon = icon.or(alt).context("could not find an icon")?;
        let path = icon.path.clone();
        self.icons.insert(class.to_owned(), icon);
        Ok(path)
    }

    fn get_window(&mut self, address: Address) -> Result<WindowStatus> {
        let mut w = self.windows.iter().find(|w| w.address == address).cloned();
        if w.is_none() {
            self.windows = Clients::get()?.to_vec();
            w = self.windows.iter().find(|w| w.address == address).cloned();
        }
        let Some(w) = w else {
            return Err(anyhow!("could not find window"));
        };
        if let Some(icon) = self.icons.get(&w.initial_class) {
            return Ok(WindowStatus {
                title: w.title,
                class: w.class,
                initial_title: w.initial_title,
                address: w.address.to_string(),
                workspace: w.workspace.name,
                icon: icon.path.clone(),
            });
        }

        let default_icon = self.get_default_app_icon()?;
        let path = self.get_icon_path(&w.initial_class).unwrap_or(default_icon);

        Ok(WindowStatus {
            title: w.title,
            initial_title: w.initial_title,
            class: w.class,
            address: w.address.to_string(),
            workspace: w.workspace.name,
            icon: path,
        })
    }
}<|MERGE_RESOLUTION|>--- conflicted
+++ resolved
@@ -458,6 +458,46 @@
                     activity.push(wss);
 
                     println!("{}", serde_json::to_string(&activity).unwrap());
+                }
+
+                let workspace = Workspace::get_active_async().await?;
+                print_state(&state, &workspace.name);
+
+                ael.add_workspace_change_handler(move |e| match e {
+                    WorkspaceType::Regular(name) => {
+                        print_state(&state, &name);
+                    }
+                    WorkspaceType::Special(..) => {}
+                });
+            }
+            // TODO: maybe this can make InfoCommand::Workspace obsolete.
+            // need to add more fields tho. (currectly focused activity)
+            InfoCommand::AllWorkspaces => {
+                fn print_state(state: &State, name: &str) {
+                    let mut activities = Vec::new();
+                    for i in 0..state.activities.len() {
+                        let mut activity = Vec::new();
+                        let nx = state.config.workspaces.0 as usize;
+                        let mut wss = Vec::new();
+                        for (i, w) in state.workspaces[i].iter().enumerate() {
+                            if i % nx == 0 && i > 0 {
+                                activity.push(wss);
+                                wss = Vec::new();
+                            }
+                            let mut ws = WorkspaceStatus {
+                                name: w.to_owned(),
+                                focus: false,
+                            };
+                            if w == name {
+                                ws.focus = true;
+                            }
+                            wss.push(ws);
+                        }
+                        activity.push(wss);
+                        activities.push(activity);
+                    }
+
+                    println!("{}", serde_json::to_string(&activities).unwrap());
                 }
 
                 let workspace = Workspace::get_active_async().await?;
@@ -1035,95 +1075,9 @@
                             }
                         }
                     }
-<<<<<<< HEAD
                     _ = sleep => {
                         println!("timeout. could not connect to hyprkool. falling back to stateless commands");
                     }
-=======
-
-                    let workspace = Workspace::get_active_async().await?;
-                    print_state(&state, &workspace.name);
-
-                    ael.add_workspace_change_handler(move |e| match e {
-                        WorkspaceType::Regular(name) => {
-                            print_state(&state, &name);
-                        }
-                        WorkspaceType::Special(..) => {}
-                    });
-                }
-                // TODO: maybe this can make InfoCommand::Workspace obsolete.
-                // need to add more fields tho. (currectly focused activity)
-                InfoCommand::AllWorkspaces => {
-                    fn print_state(state: &State, name: &str) {
-                        let mut activities = Vec::new();
-                        for i in 0..state.activities.len() {
-                            let mut activity = Vec::new();
-                            let nx = state.config.workspaces.0 as usize;
-                            let mut wss = Vec::new();
-                            for (i, w) in state.workspaces[i].iter().enumerate() {
-                                if i % nx == 0 && i > 0 {
-                                    activity.push(wss);
-                                    wss = Vec::new();
-                                }
-                                let mut ws = WorkspaceStatus {
-                                    name: w.to_owned(),
-                                    focus: false,
-                                };
-                                if w == name {
-                                    ws.focus = true;
-                                }
-                                wss.push(ws);
-                            }
-                            activity.push(wss);
-                            activities.push(activity);
-                        }
-
-                        println!("{}", serde_json::to_string(&activities).unwrap());
-                    }
-
-                    let workspace = Workspace::get_active_async().await?;
-                    print_state(&state, &workspace.name);
-
-                    ael.add_workspace_change_handler(move |e| match e {
-                        WorkspaceType::Regular(name) => {
-                            print_state(&state, &name);
-                        }
-                        WorkspaceType::Special(..) => {}
-                    });
-                }
-                InfoCommand::Activities => {
-                    let ws = Workspace::get_active_async().await?;
-                    let Some(w) = ws.name.split(':').next() else {
-                        return Ok(());
-                    };
-
-                    let print_state = move |w: &str| {
-                        let acs = state
-                            .activities
-                            .iter()
-                            .map(|name| ActivityStatus {
-                                name: name.into(),
-                                focus: w == name,
-                            })
-                            .collect::<Vec<_>>();
-                        println!("{}", serde_json::to_string(&acs).unwrap());
-                    };
-                    print_state(w);
-
-                    ael.add_workspace_change_handler(move |e| {
-                        let name = match &e {
-                            WorkspaceType::Regular(name) => name.as_str(),
-                            WorkspaceType::Special(..) => {
-                                return;
-                            }
-                        };
-
-                        let Some(w) = name.split(':').next() else {
-                            return;
-                        };
-                        print_state(w);
-                    });
->>>>>>> e005fc05
                 }
             }
 
